---
output: github_document
---

<!-- README.md is generated from README.Rmd. Please edit that file -->

```{r, include = FALSE}
knitr::opts_chunk$set(
  collapse = TRUE,
  comment = "#>",
  fig.path = "man/figures/README-",
  out.width = "100%"
)
```

# Datamation pacakge

## Installation

First, download the zip file of the package source called `dmpkg_0.0.0.9007.tar.gz` 
<<<<<<< HEAD
from [this link](https://doi.org/10.5281/zenodo.4287447), since the anonymous GitHub repo doesn't allow for downloading. 
With the zip file you downloaded, run the code below (`README.Rmd`) to reproduce the datamation gifs. (`eval=FALSE` in chunk options might prevent you from automatically running the chuncks. Remove if necessary.)
=======
from [this link](https://zenodo.org/record/4290800), since the anonymous GitHub repo doesn't allow for downloading. 
With the zip file you downloaded, run the code below (`README.Rmd`) to reproduce the datamation gifs. (`eval = FALSE` in chunk options might prevent you from automatically running the chunks. Remove if necessary.)
>>>>>>> d1b72565

```{r, eval=FALSE}
install.packages(file.choose(), repos = NULL, type = "source")
```

```{r, eval=FALSE}
library(dmpkg)
library(animation)
library(tidyverse)
```

## Examples for Plot-based Datamations

```{r, eval=FALSE}
degree_title_step1 <- "Step 1: Each dot shows one person\n            and each group shows degree type"
degree_title_step2 <- "Step 2: Next you plot the salary of each person\n            within each group"
degree_title_step3 <- "Step 3: Lastly you plot the average salary \n            of each group and zoom in"
work_degree_title_step1 <- "Step 1: Each dot shows one person and each group\n            shows degree type AND work setting"
```

```{r, eval=FALSE}
plot_pipe <- "small_salary %>% group_by(Degree) %>% summarize(mean = mean(Salary))"

# The command below takes 70 seconds to execute on my machine
datamation_sanddance(plot_pipe, output = "mean_salary_group_by_degree.gif",
                     titles = c(degree_title_step1, degree_title_step2, degree_title_step3), 
                     nframes = 30)

plot_pipe2 <- "small_salary %>% group_by(Degree, Work) %>% summarize(mean = mean(Salary))"

# The command below takes 15 seconds to execute on my machine
datamation_sanddance(plot_pipe2, output = "mean_salary_group_by_degree_work.gif",
                     titles = c(work_degree_title_step1, degree_title_step2, degree_title_step3))
```

## Examples for Table-based Datamations

```{r, eval=FALSE}
# The command below takes 20 seconds to execute on my machine
pipeline <- "small_salary_data %>% group_by(Degree)"
dmpkg::datamation_tibble(pipeline, output = "salary_group_degree.gif")

# The command below takes 40 seconds to execute on my machine
pipeline <- "mtcars %>% group_by(cyl)"
dmpkg::datamation_tibble(pipeline, output = "mtcars_group_cyl.gif")

# The command below takes 50 seconds to execute on my machine
pipeline <- "small_salary_data %>% group_by(Degree, Work) %>% summarize(Avg_Salary = mean(Salary))"
dmpkg::datamation_tibble(pipeline, output = "salary_group2_summarize_mean.gif")

# The command below takes 50 seconds to execute on my machine
pipeline <- "small_salary_data %>% group_by(Degree, Work) %>% summarize(Avg_Salary = mean(Salary))"
dmpkg::datamation_tibble(pipeline, output = "salary_group2_summarize_mean.gif",
                         titles = c("Grouping by Degree and Work", 
                                    "Calculating the Mean of Each Group"))
```<|MERGE_RESOLUTION|>--- conflicted
+++ resolved
@@ -18,13 +18,8 @@
 ## Installation
 
 First, download the zip file of the package source called `dmpkg_0.0.0.9007.tar.gz` 
-<<<<<<< HEAD
 from [this link](https://doi.org/10.5281/zenodo.4287447), since the anonymous GitHub repo doesn't allow for downloading. 
 With the zip file you downloaded, run the code below (`README.Rmd`) to reproduce the datamation gifs. (`eval=FALSE` in chunk options might prevent you from automatically running the chuncks. Remove if necessary.)
-=======
-from [this link](https://zenodo.org/record/4290800), since the anonymous GitHub repo doesn't allow for downloading. 
-With the zip file you downloaded, run the code below (`README.Rmd`) to reproduce the datamation gifs. (`eval = FALSE` in chunk options might prevent you from automatically running the chunks. Remove if necessary.)
->>>>>>> d1b72565
 
 ```{r, eval=FALSE}
 install.packages(file.choose(), repos = NULL, type = "source")
