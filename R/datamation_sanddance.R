#' Create a plot datamation
#'
#' Create a plot datamation from a tidyverse pipeline.
#'
#' @param pipeline Tidyverse pipeline
#' @param envir Environment where code is evaluated. Defaults to the global environment.
#' @param pretty Whether to pretty the JSON output. Defaults to TRUE.
#' @param elementId Optional ID for the widget element.
#' @param height Height of the plotting area of the widget (excluding axes and legends). This is an approximation and not an exact science, since sizes may vary depending on labels, legends, facets, etc! Defaults to 300 (pixels).
#' @param width Width of the plotting area of the widget (excluding axes and legends). This is an approximation and not an exact science, since sizes may vary depending on labels, legends, facets, etc! Defaults to 300 (pixels).
#' @export
#'
#' @examples {
#'   library(dplyr)
#'
#'   "small_salary %>%
#'   group_by(Degree) %>%
#'   summarize(mean = mean(Salary))" %>%
#'     datamation_sanddance()
#'
#'   library(ggplot2)
#'
#'   "small_salary %>%
#'   group_by(Work, Degree) %>%
#'   summarize(mean_salary = mean(Salary)) %>%
#'   ggplot(aes(x = Work, y = mean_salary)) +
#'   geom_point() +
#'   facet_grid(rows = vars(Degree))" %>%
#'     datamation_sanddance()
#' }
datamation_sanddance <- function(pipeline, envir = rlang::global_env(), pretty = TRUE, elementId = NULL, height = 300, width = 300) {

  # Check that dplyr is loaded
  if (!"dplyr" %in% (.packages())) {
    stop("Please load dplyr via `library(dplyr)` to generate this datamation.", call. = FALSE)
  }

  # Specify which functions are supported, for parsing functions out and for erroring if any are not in this list
  supported_tidy_functions <- c("group_by", "summarize")

  # Convert pipeline into list
  full_fittings <- pipeline %>%
    parse_pipeline(supported_tidy_functions)

  # Check if there's any ggplot2 in the fittings
  contains_ggplot <- stringr::str_detect(pipeline, "ggplot")

  # If there is, assume the last element is the plotting
  if (contains_ggplot) {
    # Remove the ggplot element
    fittings <- full_fittings[1:(length(full_fittings) - 1)]
    ggplot2_fittings <- full_fittings[[length(full_fittings)]]
    ggplot2_fittings <- as.character(ggplot2_fittings)

    # Check that ggplot2 is loaded, error if not
    if (!"ggplot2" %in% (.packages())) {
      stop("Please load ggplot2 via `library(ggplot2)` to generate this datamation.", call. = FALSE)
    }

    # Check ggplot2 code for what is supported
    parse_ggplot2_code(ggplot2_fittings)
  } else {
    fittings <- full_fittings
  }

  # Get data at each stage
  data_states <- fittings %>%
    snake(envir = envir)

  # Error if there's no data transformation
  if (length(data_states) < 2) {
    stop("No data transformation detected by `datamation_sanddance`.", call. = FALSE)
  }

  # Extract function names from pipeline
  tidy_functions_list <- parse_functions(fittings)

  # Check that all functions are supported
  purrr::map(
    tidy_functions_list[-1], # Since the first one is data
    ~ if (!(.x %in% supported_tidy_functions)) {
      stop(paste(.x, "is not supported by `datamation_sanddance`"), call. = FALSE)
    }
  )

  # Extract arguments
  tidy_function_args <- fittings %>%
    purrr::map(as.list) %>%
    purrr::map(as.character)

  # If there's a ggplot specification, get the mapping (x and facets) from the final plot
  if (contains_ggplot) {
    # Evaluate plot
    pipeline_plot <- pipeline %>%
      rlang::parse_expr() %>%
      eval()

    # Parse aspects of mapping from plot
    plot_mapping <- generate_mapping_from_plot(pipeline_plot)
  } else {
    plot_mapping <- NULL
  }

  # Construct mapping - x, y, facets, etc
  names(data_states) <- tidy_functions_list
  names(tidy_function_args) <- tidy_functions_list

  mapping <- generate_mapping(data_states, tidy_function_args, plot_mapping)

  # Iterate over each step of the pipeline
  res <- purrr::map(1:length(fittings), function(i) {

    # Starts with data in the previous stage, unless it is the first stage (the data itself)
    if (i == 1) {
      data <- data_states[[1]]
      verb <- "data"
    } else {
      data <- data_states[[i - 1]]
      verb <- tidy_function_args[[i]][[1]]
    }

    # Define which function to call for that step in the pipeline
    call_verb <- switch(verb,
      data = prep_specs_data,
      group_by = prep_specs_group_by,
      summarize = prep_specs_summarize
    )

    # Call that function with the data and mapping
    do.call(call_verb, list(data, mapping, toJSON = FALSE, pretty = pretty, height = height, width = width))
  })

  # Unlist into a single list
  res <- unlist(res, recursive = FALSE)

  # Convert to JSON
  res <- jsonlite::toJSON(res, auto_unbox = TRUE, pretty = pretty, null = "null", digits = NA)

  # Create widget
  datamationSandDance(res, elementId = elementId)
}

#' datamations_sanddance htmlwidget
#'
#' @param specs JSON specs for pipeline
#' @param width Width of widget. Not currently used
#' @param height Height of widget. Not currently used
#' @param elementId Optional element ID for widget
#'
#' @noRd
datamationSandDance <- function(specs, width = NULL, height = NULL, elementId = NULL) {

  # forward options using x
  x <- list(
    specs = specs
  )

  # create widget
  htmlwidgets::createWidget(
    name = "datamationSandDance",
    x,
    width = width,
    height = height,
    package = "datamations",
    elementId = elementId
  )
}

#' Output and render functions for using datamation_sanddance in Shiny
#'
#' Output and render functions for using datamation_sanddance within Shiny
#' applications and interactive Rmd documents.
#'
#' @param outputId output variable to read from
#' @param width,height Must be a valid CSS unit (like \code{'100\%'},
#'   \code{'400px'}, \code{'auto'}) or a number, which will be coerced to a
#'   string and have \code{'px'} appended.
#' @param expr An expression that generates a datamationSandDance
#' @param env The environment in which to evaluate \code{expr}.
#' @param quoted Is \code{expr} a quoted expression (with \code{quote()})? This
#'   is useful if you want to save an expression in a variable.
#'
#' @name datamationSandDance-shiny
#'
#' @export
datamationSandDanceOutput <- function(outputId, width = "100%", height = "400px") {
  htmlwidgets::shinyWidgetOutput(outputId, "datamationSandDance", width, height, package = "datamations")
}

#' @rdname datamationSandDance-shiny
#' @export
renderDatamationSandDance <- function(expr, env = parent.frame(), quoted = FALSE) {
  if (!quoted) {
    expr <- substitute(expr)
  } # force quoted
  htmlwidgets::shinyRenderWidget(expr, datamationSandDanceOutput, env, quoted = TRUE)
}

datamationSandDance_html <- function(...) {
  id <- c(...)[["id"]]

  shiny::tags$div(
    ...,
    shiny::tags$div(
      class = "controls-wrapper",
      shiny::tags$div(
        class = "control-bar",
        shiny::tags$div(
          class = "button-wrapper",
<<<<<<< HEAD
          shiny::tags$button(onclick = htmlwidgets::JS(paste0("window.app.play()")), "Replay")
        ),
        shiny::tags$div(
          class = "slider-wrapper",
          shiny::tags$input(class = "slider", type = "range", min = "0", value = "0", onchange = htmlwidgets::JS(paste0("window.app.onSlide()")))
=======
          shiny::tags$button(onclick = htmlwidgets::JS(paste0("window.app.play('", id, "')")), "Replay")
        ),
        shiny::tags$div(
          class = "slider-wrapper",
          shiny::tags$input(class = "slider", type = "range", min = "0", value = "0", onchange = htmlwidgets::JS(paste0("window.app.onSlide('", id, "')")))
>>>>>>> 576d27ef
        )
      ),
      shiny::tags$div(class = "description")
    ),
    shiny::tags$div(
      class = "vega-vis-wrapper",
      shiny::tags$div(class = "vega-for-axis"),
      shiny::tags$div(class = "vega-other-layers"),
      shiny::tags$div(class = "vega-vis")
    )
  )
}<|MERGE_RESOLUTION|>--- conflicted
+++ resolved
@@ -207,19 +207,11 @@
         class = "control-bar",
         shiny::tags$div(
           class = "button-wrapper",
-<<<<<<< HEAD
-          shiny::tags$button(onclick = htmlwidgets::JS(paste0("window.app.play()")), "Replay")
-        ),
-        shiny::tags$div(
-          class = "slider-wrapper",
-          shiny::tags$input(class = "slider", type = "range", min = "0", value = "0", onchange = htmlwidgets::JS(paste0("window.app.onSlide()")))
-=======
           shiny::tags$button(onclick = htmlwidgets::JS(paste0("window.app.play('", id, "')")), "Replay")
         ),
         shiny::tags$div(
           class = "slider-wrapper",
           shiny::tags$input(class = "slider", type = "range", min = "0", value = "0", onchange = htmlwidgets::JS(paste0("window.app.onSlide('", id, "')")))
->>>>>>> 576d27ef
         )
       ),
       shiny::tags$div(class = "description")
