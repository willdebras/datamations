<!DOCTYPE html>
<html lang="en">
  <head>
    <meta charset="UTF-8" />
    <meta http-equiv="X-UA-Compatible" content="IE=edge" />
    <meta name="viewport" content="width=device-width, initial-scale=1.0" />
    <title>Datamations</title>

    <script src="https://cdn.jsdelivr.net/npm/d3@6"></script>
    <script src="https://cdn.jsdelivr.net/npm/vega@5/build/vega-core.min.js"></script>
    <script src="https://cdn.jsdelivr.net/npm/vega-lite@5.0.0"></script>
    <script src="https://cdn.jsdelivr.net/npm/vega-embed@6.15.1"></script>
    <script src="../gemini/gemini.web.js"></script>
    <style>
      .vega-vis-wrapper {
        position: relative;
      }

      .vega-vis-wrapper > div {
        position: absolute;
        top: 0;
        left: 0;
      }

      /* .vega-vis-wrapper * {
        pointer-events: none !important;
      } */

      .vega-vis-wrapper .vega-vis svg {
        background-color: transparent !important;
      }

      .vega-vis-wrapper .vega-vis.with-axes .background {
        stroke: none !important;
      }

      .vega-vis-wrapper .vega-vis.with-axes details {
        display: none;
      }

      .vega-vis-wrapper .vega-for-axis {
        opacity: 0;
      }

      .vega-vis-wrapper .vega-for-axis .mark-symbol {
        display: none;
      }

      /* .vega-vis {
        opacity: 0;
      } */

      .vega-vis-wrapper .vega-for-axis .role-title {
        display: none;
      }

      .vega-vis-wrapper .vega-for-axis .role-legend {
        display: none;
      }

      .control-bar {
        width: 100%;
        display: flex;
        align-items: center;
      }

      .button-wrapper {
        padding: 10px;
      }

      .slider-wrapper {
        padding-left: 10px;
        flex-grow: 1;
      }

      .slider-wrapper input {
        width: 100%;
      }

      details {
        display: none !important;
      }

      .vega-embed.has-actions {
        padding-right: 0px !important;
      }

      .description {
        text-align: center;
        margin-bottom: 10px;
      }

      .vega-other-layers {
        position: relative;
      }

      .vega-other-layers > div {
        position: absolute;
        top: 0;
        left: 0;
      }

      .vega-other-layers > div svg {
        background-color: transparent !important;
      }

      .vega-other-layers .vega-hidden-layer {
        transition: 1s all ease-in-out;
      }

      .vega-other-layers .vega-hidden-layer .role-legend {
        display: none;
      }

      .vega-other-layers .vega-hidden-layer .role-axis {
        display: none;
      }

      .vega-other-layers .vega-hidden-layer .role-title {
        display: none;
      }

      .vega-other-layers .vega-hidden-layer .background {
        stroke: none !important;
      }

      .vega-other-layers.with-axes details {
        display: none;
      }

      .flex-wrap {
        width: 100%;
      }

      .flex-wrap > div {
        position: relative;
        width: 100%;
        min-height: 600px;
      }
    </style>
  </head>

  <body>
    <div class="flex-wrap">
      <div id="app">
        <div class="controls-wrapper">
          <div class="control-bar">
            <div class="button-wrapper">
              <button onclick="app1.play()">Replay</button>
            </div>
            <div class="slider-wrapper">
              <input
                class="slider"
                type="range"
                min="0"
                value="0"
                onchange="app1.onSlide()"
              />
            </div>
          </div>
          <div class="description"></div>
        </div>

        <div class="vega-vis-wrapper">
          <div class="vega-for-axis"></div>
          <div class="vega-other-layers"></div>
          <div class="vega-vis"></div>
        </div>
      </div>
    </div>

    <script src="../js/config.js"></script>
    <script src="../js/utils.js"></script>
    <script src="../js/layout.js"></script>
    <script src="../js/hack-facet-view.js"></script>
    <script src="../js/app.js"></script>
    <script>
<<<<<<< HEAD
        const app1 = App("app", {
          specs: 
[{
  "$schema": "https://vega.github.io/schema/vega-lite/v4.json",
  "meta": {
    "parse": "grid",
    "description": "Filter Work == \"Academia\" within each group",
    "splitField": "Work",
    "axes": true
  },
  "data": {
    "values": [
      {
        "Degree": "Masters",
        "Work": "Academia",
        "n": 10,
        "gemini_ids": [1, 2, 3, 4, 5, 6, 7, 8, 9, 10]
      },
      {
        "Degree": "Masters",
        "Work": "Industry",
        "n": 62,
        "gemini_ids": [11, 12, 13, 14, 15, 16, 17, 18, 19, 20, 21, 22, 23, 24, 25, 26, 27, 28, 29, 30, 31, 32, 33, 34, 35, 36, 37, 38, 39, 40, 41, 42, 43, 44, 45, 46, 47, 48, 49, 50, 51, 52, 53, 54, 55, 56, 57, 58, 59, 60, 61, 62, 63, 64, 65, 66, 67, 68, 69, 70, 71, 72]
      },
      {
        "Degree": "PhD",
        "Work": "Academia",
        "n": 18,
        "gemini_ids": [73, 74, 75, 76, 77, 78, 79, 80, 81, 82, 83, 84, 85, 86, 87, 88, 89, 90]
      },
      {
        "Degree": "PhD",
        "Work": "Industry",
        "n": 10,
        "gemini_ids": [91, 92, 93, 94, 95, 96, 97, 98, 99, 100]
      }
    ]
  },
  "facet": {
    "column": {
      "field": "Degree",
      "type": "ordinal",
      "title": "Degree"
    }
  },
  "spec": {
    "height": 300,
    "width": 150,
    "mark": {
      "type": "point",
      "filled": true,
      "strokeWidth": 1
=======
      const app1 = App("app", {
        specs: [
  {
    "height": 300,
    "width": 300,
    "$schema": "https://vega.github.io/schema/vega-lite/v4.json",
    "meta": {
      "parse": "grid",
      "description": "Initial data"
    },
    "data": {
      "values": [
        {
          "n": 100
        }
      ]
    },
    "mark": {
      "type": "point",
      "filled": true
    },
    "encoding": {
      "x": {
        "field": "datamations_x",
        "type": "quantitative",
        "axis": null
      },
      "y": {
        "field": "datamations_y",
        "type": "quantitative",
        "axis": null
      }
    }
  },
  {
    "height": 300,
    "width": 300,
    "$schema": "https://vega.github.io/schema/vega-lite/v4.json",
    "meta": {
      "parse": "grid",
      "description": "Group by group",
      "splitField": "group",
      "axes": false
    },
    "data": {
      "values": [
        {
          "group": "group1",
          "n": 5
        },
        {
          "group": "group10",
          "n": 5
        },
        {
          "group": "group11",
          "n": 5
        },
        {
          "group": "group12",
          "n": 5
        },
        {
          "group": "group13",
          "n": 5
        },
        {
          "group": "group14",
          "n": 5
        },
        {
          "group": "group15",
          "n": 5
        },
        {
          "group": "group16",
          "n": 5
        },
        {
          "group": "group17",
          "n": 5
        },
        {
          "group": "group18",
          "n": 5
        },
        {
          "group": "group19",
          "n": 5
        },
        {
          "group": "group2",
          "n": 5
        },
        {
          "group": "group20",
          "n": 5
        },
        {
          "group": "group3",
          "n": 5
        },
        {
          "group": "group4",
          "n": 5
        },
        {
          "group": "group5",
          "n": 5
        },
        {
          "group": "group6",
          "n": 5
        },
        {
          "group": "group7",
          "n": 5
        },
        {
          "group": "group8",
          "n": 5
        },
        {
          "group": "group9",
          "n": 5
        }
      ]
    },
    "mark": {
      "type": "point",
      "filled": true
>>>>>>> 1c1291b2
    },
    "encoding": {
      "x": {
        "field": "datamations_x",
        "type": "quantitative",
        "axis": null
      },
      "y": {
        "field": "datamations_y",
        "type": "quantitative",
        "axis": null
      },
      "color": {
<<<<<<< HEAD
        "field": "Work",
        "type": "nominal",
        "legend": {
          "values": ["Academia", "Industry"]
        }
      },
      "tooltip": [
        {
          "field": "Degree",
          "type": "nominal"
        },
        {
          "field": "Work",
          "type": "nominal"
        }
      ]
    }
  },
  "transform": [
    {
      "filter": {
        "field": "gemini_id",
        "oneOf": [1, 2, 3, 4, 5, 6, 7, 8, 9, 10, 73, 74, 75, 76, 77, 78, 79, 80, 81, 82, 83, 84, 85, 86, 87, 88, 89, 90]
      }
    }
  ]
}]


});
   
   </script>
=======
        "field": null,
        "type": "nominal"
      },
      "tooltip": [
        {
          "field": "group",
          "type": "nominal"
        }
      ]
    }
  }
] 
  
      });
    </script>
>>>>>>> 1c1291b2
  </body>
</html><|MERGE_RESOLUTION|>--- conflicted
+++ resolved
@@ -175,60 +175,6 @@
     <script src="../js/hack-facet-view.js"></script>
     <script src="../js/app.js"></script>
     <script>
-<<<<<<< HEAD
-        const app1 = App("app", {
-          specs: 
-[{
-  "$schema": "https://vega.github.io/schema/vega-lite/v4.json",
-  "meta": {
-    "parse": "grid",
-    "description": "Filter Work == \"Academia\" within each group",
-    "splitField": "Work",
-    "axes": true
-  },
-  "data": {
-    "values": [
-      {
-        "Degree": "Masters",
-        "Work": "Academia",
-        "n": 10,
-        "gemini_ids": [1, 2, 3, 4, 5, 6, 7, 8, 9, 10]
-      },
-      {
-        "Degree": "Masters",
-        "Work": "Industry",
-        "n": 62,
-        "gemini_ids": [11, 12, 13, 14, 15, 16, 17, 18, 19, 20, 21, 22, 23, 24, 25, 26, 27, 28, 29, 30, 31, 32, 33, 34, 35, 36, 37, 38, 39, 40, 41, 42, 43, 44, 45, 46, 47, 48, 49, 50, 51, 52, 53, 54, 55, 56, 57, 58, 59, 60, 61, 62, 63, 64, 65, 66, 67, 68, 69, 70, 71, 72]
-      },
-      {
-        "Degree": "PhD",
-        "Work": "Academia",
-        "n": 18,
-        "gemini_ids": [73, 74, 75, 76, 77, 78, 79, 80, 81, 82, 83, 84, 85, 86, 87, 88, 89, 90]
-      },
-      {
-        "Degree": "PhD",
-        "Work": "Industry",
-        "n": 10,
-        "gemini_ids": [91, 92, 93, 94, 95, 96, 97, 98, 99, 100]
-      }
-    ]
-  },
-  "facet": {
-    "column": {
-      "field": "Degree",
-      "type": "ordinal",
-      "title": "Degree"
-    }
-  },
-  "spec": {
-    "height": 300,
-    "width": 150,
-    "mark": {
-      "type": "point",
-      "filled": true,
-      "strokeWidth": 1
-=======
       const app1 = App("app", {
         specs: [
   {
@@ -360,7 +306,6 @@
     "mark": {
       "type": "point",
       "filled": true
->>>>>>> 1c1291b2
     },
     "encoding": {
       "x": {
@@ -374,40 +319,6 @@
         "axis": null
       },
       "color": {
-<<<<<<< HEAD
-        "field": "Work",
-        "type": "nominal",
-        "legend": {
-          "values": ["Academia", "Industry"]
-        }
-      },
-      "tooltip": [
-        {
-          "field": "Degree",
-          "type": "nominal"
-        },
-        {
-          "field": "Work",
-          "type": "nominal"
-        }
-      ]
-    }
-  },
-  "transform": [
-    {
-      "filter": {
-        "field": "gemini_id",
-        "oneOf": [1, 2, 3, 4, 5, 6, 7, 8, 9, 10, 73, 74, 75, 76, 77, 78, 79, 80, 81, 82, 83, 84, 85, 86, 87, 88, 89, 90]
-      }
-    }
-  ]
-}]
-
-
-});
-   
-   </script>
-=======
         "field": null,
         "type": "nominal"
       },
@@ -423,6 +334,5 @@
   
       });
     </script>
->>>>>>> 1c1291b2
   </body>
 </html>