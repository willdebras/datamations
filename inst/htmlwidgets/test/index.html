--- conflicted
+++ resolved
@@ -181,7 +181,6 @@
     <script src="../js/app.js"></script>
     <script>
         const app1 = App("app", {
-<<<<<<< HEAD
           specs: [
             {
               "height": 300,
@@ -378,84 +377,6 @@
             }
           ] 
         });
-
-        
-    
     </script>
-=======
-          specs: [{
-  "height": 300,
-  "width": 300,
-  "$schema": "https://vega.github.io/schema/vega-lite/v4.json",
-  "meta": {
-    "parse": "grid",
-    "axes": false,
-    "description": "Plot is_hit within each group",
-    "splitField": "player",
-    "xAxisLabels": ["Jeter", "Justice"]
-  },
-  "data": {
-    "values": [
-      {
-        "player": "Jeter",
-        "is_hit": 1,
-        "n": 2,
-        "datamations_y_tooltip": 0
-      },
-      {
-        "player": "Jeter",
-        "is_hit": 0,
-        "n": 1,
-        "datamations_y_tooltip": 1
-      },
-      {
-        "player": "Justice",
-        "is_hit": 1,
-        "n": 1,
-        "datamations_y_tooltip": 0
-      },
-      {
-        "player": "Justice",
-        "is_hit": 0,
-        "n": 1,
-        "datamations_y_tooltip": 1
-      }
-    ]
-  },
-  "mark": {
-    "type": "point",
-    "filled": true
-  },
-  "encoding": {
-    "x": {
-      "field": "datamations_x",
-      "type": "quantitative",
-      "axis": null
-    },
-    "y": {
-      "field": "datamations_y",
-      "type": "quantitative",
-      "axis": null
-    },
-    "fill": {
-      "field": "is_hit",
-      "scale": {
-        "domain": [1, 0],
-        "range": ["#4c78a8", "#ffffff"]
-      }
-    },
-    "stroke": {
-      "field": "is_hit",
-      "scale": {
-        "domain": [1, 0],
-        "range": ["#4c78a8", "#4c78a8"]
-      }
-    }
-  }
-}
-]});
-   
-   </script>
->>>>>>> 98bdf442
   </body>
 </html>